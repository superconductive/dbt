--- conflicted
+++ resolved
@@ -47,9 +47,6 @@
         with open(target_path, 'w') as f:
             f.write(payload)
 
-<<<<<<< HEAD
-    def __wrap_in_create(self, namespace, model_name, query, model_config):
-=======
     def __sort_qualifier(self, model_config):
         sort_keys = model_config['sort']
         if type(sort_keys) == str:
@@ -71,18 +68,12 @@
         filename = os.path.basename(path)
         identifier, ext = os.path.splitext(filename)
 
->>>>>>> feebe408
         # default to view if not provided in config!
         table_or_view = 'table' if model_config['materialized'] else 'view'
 
         ctx = self.project.context()
         schema = ctx['env'].get('schema', 'public')
 
-<<<<<<< HEAD
-        create_template = 'create {table_or_view} "{schema}"."{identifier}" as ( {query} );'
-
-        identifier = NAMESPACE_DELIMITER.join(namespace + [model_name])
-=======
         dist_qualifier = ""
         sort_qualifier = ""
 
@@ -91,7 +82,6 @@
                 dist_qualifier = self.__dist_qualifier(model_config)
             if 'sort' in model_config:
                 sort_qualifier = self.__sort_qualifier(model_config)
->>>>>>> feebe408
 
         opts = {
             "table_or_view": table_or_view,
